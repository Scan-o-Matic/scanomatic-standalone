--- conflicted
+++ resolved
@@ -466,19 +466,12 @@
             return False
 
         try:
-<<<<<<< HEAD
-            current_model.grayscale.values = grayscale_detection.detect_grayscale(  # noqa: E501
-                self,
-                current_model.grayscale,
-            )[1]
-=======
             current_model.grayscale.section_values = (
-                image_grayscale.get_grayscale(
+                grayscale_detection.detect_grayscale(
                     self,
                     current_model.grayscale,
                 )[1]
             )
->>>>>>> f8e2de4f
         except TypeError:
             self._logger.exception("Grayscale detection failed")
             current_model.grayscale.section_values = None
